// Copyright (c) 2014, LAAS-CNRS
// Authors: Joseph Mirabel (joseph.mirabel@laas.fr)
//
// This file is part of hpp-constraints.
// hpp-constraints is free software: you can redistribute it
// and/or modify it under the terms of the GNU Lesser General Public
// License as published by the Free Software Foundation, either version
// 3 of the License, or (at your option) any later version.
//
// hpp-constraints is distributed in the hope that it will be
// useful, but WITHOUT ANY WARRANTY; without even the implied warranty
// of MERCHANTABILITY or FITNESS FOR A PARTICULAR PURPOSE.  See the GNU
// General Lesser Public License for more details.  You should have
// received a copy of the GNU Lesser General Public License along with
// hpp-constraints. If not, see <http://www.gnu.org/licenses/>.

#ifndef HPP_CONSTRAINTS_STATIC_STABILITY_HH
# define HPP_CONSTRAINTS_STATIC_STABILITY_HH

# include <vector>
# include <hpp/constraints/differentiable-function.hh>
# include <hpp/fcl/math/transform.h>
# include <hpp/fcl/shape/geometric_shapes.h>
# include <hpp/constraints/tools.hh>
# include <hpp/constraints/convex-hull.hh>

# include "hpp/constraints/fwd.hh"
# include "hpp/constraints/config.hh"
# include "hpp/constraints/deprecated.hh"

namespace hpp {
  namespace constraints {
    class HPP_CONSTRAINTS_DLLAPI Triangle {
      public:
        /// Represent a triangle.
        Triangle (const fcl::Vec3f& p0, const fcl::Vec3f& p1, const fcl::Vec3f& p2,
            JointPtr_t joint = NULL):
          P0_ (p0), P1_ (p1), P2_ (p2), joint_ (joint),
          p0_ (p0), p1_ (p1), p2_ (p2)
        {
          init ();
          recompute ();
        }

        Triangle (const fcl::TriangleP& t, const JointPtr_t& joint = NULL):
          P0_ (t.a), P1_ (t.b), P2_ (t.c), joint_ (joint),
          p0_ (t.a), p1_ (t.b), p2_ (t.c)
        {
          init ();
          recompute ();
        }

        // Copy constructor
        Triangle (const Triangle& t) :
          P0_ (t.P0_), P1_ (t.P1_), P2_ (t.P2_), joint_ (t.joint_),
          p0_ (t.P0_), p1_ (t.P1_), p2_ (t.P2_)
        {
          init ();
          recompute ();
        }

        void updateToCurrentTransform () const
        {
          if (joint_ == NULL) return;
          const Transform3f& M = joint_->currentTransformation ();
          p0_ = M.transform (P0_);
          p1_ = M.transform (P1_);
          p2_ = M.transform (P2_);
          recompute ();
        }

        /// Intersection with a line defined by a point and a vector.
        inline fcl::Vec3f intersection (const fcl::Vec3f& A, const fcl::Vec3f& u) const {
          assert (std::abs (n_.dot (u)) > 1e-8);
          return A + u * (n_.dot(c_ - A)) / n_.dot (u);
        }

        /// Check whether the intersection of the line defined by A and u
        /// onto the plane containing the triangle is inside the triangle.
        inline bool isInside (const fcl::Vec3f& A, const fcl::Vec3f& u) const {
          fcl::Vec3f Ap = intersection (A, u);
          return isInside (Ap);
        }
        inline bool isInside (const fcl::Vec3f& Ap) const {
          if (n2_.dot (Ap-p0_) > 0) return false;
          if (n0_.dot (Ap-p1_) > 0) return false;
          if (n1_.dot (Ap-p2_) > 0) return false;
          return true;
        }

        /// Return the shortest distance from a point to the triangle.
        /// A negative value means the point is inside the triangle.
        /// \param A a point already in the plane containing the triangle.
        inline value_type distance (const fcl::Vec3f& A) const {
          value_type d0 = dist (A-p0_, p1_-p0_, n2_),
                     d1 = dist (A-p1_, p2_-p1_, n0_),
                     d2 = dist (A-p2_, p0_-p2_, n1_);
          // We should return the shortest positive distance
          bool d0p = d0 >= 0;
          bool d1p = d1 >= 0;
          bool d2p = d2 >= 0;
          if (d0p) {
            if (d2 > d1) return (d2 > d0)?d2:d0;
            else return (d1 > d0)?d1:d0;
          } else if (d1p) {
            if (d2 > d0) return (d2 > d1)?d2:d1;
            else return (d0 > d1)?d0:d1;
          } else if (d2p) {
            if (d1 > d0) return (d1 > d2)?d1:d2;
            else return (d0 > d2)?d0:d2;
          } else {
            if (d0 < d1) return (d2 > d1)?d2:d1;
            else return (d0 > d2)?d0:d2;
          }
        }

        inline const fcl::Vec3f& planeXaxis () const { return   n0_; }
        inline const fcl::Vec3f& planeYaxis () const { return nxn0_; }
        inline const fcl::Vec3f& normal () const { return n_; }
        inline const fcl::Vec3f& center () const { return c_; }
<<<<<<< HEAD
      /// Return inverse of position of triangle local frame
      ///
      /// Triangle local frame is defined by
      /// \li center is barycenter of 3 vertices,
      /// \li x-axis is normal to triangle plane,
      /// \li y-axis is aligned with \f$(p2 - p1)\times \vec{x}\f$
      /// \li z-axis is equal to \f$\vec{x}\times\vec{y}\f$.
        inline const fcl::Transform3f& inversePosition () const { return M_; }

      /// Write triangle in a stream
      std::ostream& print (std::ostream& os) const
      {
	os << "triangle: (" << p0_ << "," << p1_ << "," << p2_ << ")";
	return os;
      }
=======
        /// Transform from world frame coordinate to local frame coordinate
        inline const fcl::Transform3f& transformation () const { return M_; }

        /// The position in the joint frame and the joint
        fcl::Vec3f P0_, P1_, P2_, C_;
        JointPtr_t joint_;

>>>>>>> 62eb9d7b
      private:
        /// Return the distance between the point A and the segment
        /// [P, v] oriented by u.
        /// w = PA.
        inline value_type dist (const fcl::Vec3f& w, const fcl::Vec3f& v, const fcl::Vec3f& u) const {
          value_type c1, c2;
          c1 = v.dot (w);
          if (c1 <= 0)
            return (u.dot (w) > 0)?(w.norm()):(- w.norm());
          c2 = v.norm ();
          if (c2 <= c1)
            return (u.dot (w) > 0)?((w-v).norm()):(-(w-v).norm());
          return u.dot (w);
        }

        void init ()
        {
          C_ = ( P0_ + P1_ + P2_ ) / 3;
        }

        void recompute () const
        {
          n_ = (p1_ - p0_).cross (p2_ - p0_);
          assert (!n_.isZero ());
          n_.normalize ();
          c_ = ( p0_ + p1_ + p2_ ) / 3;
          n0_ = (p2_ - p1_).cross (n_); n0_.normalize ();
          n1_ = (p0_ - p2_).cross (n_); n1_.normalize ();
          n2_ = (p1_ - p0_).cross (n_); n2_.normalize ();
          nxn0_ = n_.cross (n0_);
          M_ = fcl::Transform3f (fcl::Matrix3f (n_, n0_, nxn0_));
          M_.setTranslation (- (M_.getRotation () * c_));
          for (size_t i = 0; i < 3; i++) assert (M_.getRotation () (0, i) == n_[i]);
          for (size_t i = 0; i < 3; i++) assert (M_.getRotation () (1, i) == n0_[i]);
          for (size_t i = 0; i < 3; i++) assert (M_.getRotation () (2, i) == nxn0_[i]);
        }

        /// The positions and vectors in the global frame
        mutable fcl::Vec3f p0_, p1_, p2_, n_, c_;
        /// n_i is the vector of norm 1 perpendicular to
        /// P_{i+1}P_i and n_.
        mutable fcl::Vec3f n0_, n1_, n2_, nxn0_;
        mutable fcl::Transform3f M_;
    };
    std::ostream& operator<< (std::ostream& os, const Triangle& t)
    {
      os << t;
      return os;
    }
    /// \addtogroup constraints
    /// \{

    class HPP_CONSTRAINTS_DLLAPI StaticStabilityGravity :
      public DifferentiableFunction {
      public:
      friend class StaticStabilityGravityComplement;
        /// Constructor
        /// \param robot the robot the constraints is applied to,
        /// \param com COM of the object in the joint frame.
<<<<<<< HEAD
        StaticStabilityGravity (const std::string& name,
				const DevicePtr_t& robot);

        static StaticStabilityGravityPtr_t create (
            const std::string& name,
            const DevicePtr_t& robot);

        static StaticStabilityGravityPtr_t create (
            const DevicePtr_t& robot);

        /// Add a triangle to the object contact surface
        /// \param t triangle,
        /// \param joint Joint to which the triangle is attached.
        void addObjectTriangle (const fcl::TriangleP& t,
				const JointPtr_t& joint);

        /// Add a triangle to the floor contact surface
        /// \param t triangle,
        /// joint Joint to which the triangle is attached if the contact surface
        ///       belongs to a robot.
        void addFloorTriangle (const fcl::TriangleP& t,
			       const JointPtr_t& joint);
=======
        StaticStabilityGravity (const std::string& name, const DevicePtr_t& robot, const JointPtr_t& joint)
          HPP_CONSTRAINTS_DEPRECATED;

        static StaticStabilityGravityPtr_t create (
            const std::string& name,
            const DevicePtr_t& robot,
            const JointPtr_t& joint) HPP_CONSTRAINTS_DEPRECATED;

        static StaticStabilityGravityPtr_t create (
            const DevicePtr_t& robot,
            const JointPtr_t& joint) HPP_CONSTRAINTS_DEPRECATED;

        // Use addObject(const ConvexHull&) instead.
        void addObjectTriangle (const fcl::TriangleP& t)
          HPP_CONSTRAINTS_DEPRECATED;

        // Use addFloor(const ConvexHull&) instead.
        void addFloorTriangle (const fcl::TriangleP& t)
          HPP_CONSTRAINTS_DEPRECATED;

        StaticStabilityGravity (const std::string& name, const DevicePtr_t& robot);

        static StaticStabilityGravityPtr_t create (
            const std::string& name,
            const DevicePtr_t& robot);

        static StaticStabilityGravityPtr_t create (
            const DevicePtr_t& robot);

        void addObject (const ConvexHull& t);

        void addFloor (const ConvexHull& t);
>>>>>>> 62eb9d7b

      private:
        void impl_compute (vectorOut_t result, ConfigurationIn_t argument) const;

        void impl_jacobian (matrixOut_t jacobian, ConfigurationIn_t argument) const;
        void computeInternalJacobian (ConfigurationIn_t argument) const;

        void selectConvexHulls () const;

        DevicePtr_t robot_;
        RelativeTransformationPtr_t relativeTransformation_;

<<<<<<< HEAD
        typedef std::vector <std::pair <Triangle, JointPtr_t> > Triangles;
        /// Triangles with coordinates expressed in joint frame.
        Triangles objectTriangles_;
        /// Triangles with coordinates expressed in world frame.
        Triangles floorTriangles_;
        mutable bool isInside_;
        mutable vector_t result_;
=======
        typedef std::vector <ConvexHull> ConvexHulls_t;
        /// ConvexHulls_t with coordinates expressed in joint frame.
        ConvexHulls_t objectConvexHulls_;
        mutable ConvexHulls_t::const_iterator object_;
        /// ConvexHulls_t with coordinates expressed in world frame.
        ConvexHulls_t floorConvexHulls_;
        mutable ConvexHulls_t::const_iterator floor_;

        mutable eigen::matrix3_t Rcx_;
        mutable eigen::vector3_t r_;
        mutable matrix3_t Rerror_;
        mutable eigen::matrix3_t Jlog_;
>>>>>>> 62eb9d7b
        mutable matrix_t jacobian_;
    };

    /// Complement to full transformation constraint of StaticStabilityGravity
    class HPP_CONSTRAINTS_DLLAPI StaticStabilityGravityComplement :
      public DifferentiableFunction
    {
    public:
      /// Create a pair of constraints
      ///
      /// The pair contains two complementary constraints to be used for
      /// manipulation applications.
      /// \param name name of the static stability constraint,
      /// \param constraintName name of the complement constraint,
      /// \param name of the robot.
      static std::pair <StaticStabilityGravityPtr_t,
			StaticStabilityGravityComplementPtr_t >
	createPair (const std::string& name, const std::string& complementName,
		    const DevicePtr_t& robot);

    protected:
      /// Constructor
      /// \param name name of the static stability constraint,
      /// \param constraintName name of the complement constraint,
      /// \param name of the robot.
      StaticStabilityGravityComplement (const std::string& name,
					const std::string& complementName,
					const DevicePtr_t& robot);


    private:
      void impl_compute (vectorOut_t result, ConfigurationIn_t argument) const;

      void impl_jacobian (matrixOut_t jacobian, ConfigurationIn_t argument)
	const;

      StaticStabilityGravityPtr_t sibling_;
    }; // class StaticStabilityGravityComplement

    /// \}

    /// \addtogroup constraints
    /// \{

    class HPP_CONSTRAINTS_DLLAPI StaticStability :
      public DifferentiableFunction {
      public:
        static const value_type G;
        static const Eigen::Matrix <value_type, 6, 1> Gravity;

        struct Contact_t {
          JointPtr_t joint1, joint2;
          vector3_t point1, point2;
          vector3_t normal1, normal2;
        };
        typedef std::vector <Contact_t> Contacts_t;

        /// Constructor
        /// \param robot the robot the constraints is applied to,
        /// \param joint the joint to which the object is attached,
        /// \param com COM of the object in the joint frame.
        StaticStability (const std::string& name, const DevicePtr_t& robot,
            const Contacts_t& contacts,
            const CenterOfMassComputationPtr_t& com);

        static StaticStabilityPtr_t create (
            const std::string& name,
            const DevicePtr_t& robot,
            const Contacts_t& contacts,
            const CenterOfMassComputationPtr_t& com);

        static StaticStabilityPtr_t create (
            const DevicePtr_t& robot,
            const Contacts_t& contacts,
            const CenterOfMassComputationPtr_t& com);

        MatrixOfExpressions<>& phi () {
          return phi_;
        }

      private:
        void impl_compute (vectorOut_t result, ConfigurationIn_t argument) const;

        void impl_jacobian (matrixOut_t jacobian, ConfigurationIn_t argument) const;

        static void findBoundIndex (vectorIn_t u, vectorIn_t v, 
            value_type& lambdaMin, size_type* iMin,
            value_type& lambdaMax, size_type* iMax);

        /// Return false if uMinus.isZero(), i which case v also zero (not computed).
        bool computeUminusAndV (vectorIn_t u, vectorOut_t uMinus,
            vectorOut_t v) const;

        void computeVDot (vectorIn_t uMinus, vectorIn_t S,
            matrixIn_t uDot, matrixOut_t uMinusDot, matrixOut_t vDot) const;

        void computeLambdaDot (vectorIn_t u, vectorIn_t v, const std::size_t i0,
            matrixIn_t uDot, matrixIn_t vDot, vectorOut_t lambdaDot) const;

        DevicePtr_t robot_;
        Contacts_t contacts_;
        CenterOfMassComputationPtr_t com_;

        typedef MatrixOfExpressions<eigen::vector3_t, JacobianMatrix> MoE_t;

        mutable MoE_t phi_;
        mutable vector_t u_, uMinus_, v_;
        mutable matrix_t uDot_, uMinusDot_, vDot_;
        mutable vector_t lambdaDot_; 
    };
    /// \}
  } // namespace constraints
} // namespace hpp

#endif //  HPP_CONSTRAINTS_STATIC_STABILITY_HH<|MERGE_RESOLUTION|>--- conflicted
+++ resolved
@@ -118,7 +118,6 @@
         inline const fcl::Vec3f& planeYaxis () const { return nxn0_; }
         inline const fcl::Vec3f& normal () const { return n_; }
         inline const fcl::Vec3f& center () const { return c_; }
-<<<<<<< HEAD
       /// Return inverse of position of triangle local frame
       ///
       /// Triangle local frame is defined by
@@ -134,15 +133,11 @@
 	os << "triangle: (" << p0_ << "," << p1_ << "," << p2_ << ")";
 	return os;
       }
-=======
-        /// Transform from world frame coordinate to local frame coordinate
-        inline const fcl::Transform3f& transformation () const { return M_; }
 
         /// The position in the joint frame and the joint
         fcl::Vec3f P0_, P1_, P2_, C_;
         JointPtr_t joint_;
 
->>>>>>> 62eb9d7b
       private:
         /// Return the distance between the point A and the segment
         /// [P, v] oriented by u.
@@ -187,11 +182,8 @@
         mutable fcl::Vec3f n0_, n1_, n2_, nxn0_;
         mutable fcl::Transform3f M_;
     };
-    std::ostream& operator<< (std::ostream& os, const Triangle& t)
-    {
-      os << t;
-      return os;
-    }
+    std::ostream& operator<< (std::ostream& os, const Triangle& t);
+
     /// \addtogroup constraints
     /// \{
 
@@ -202,7 +194,6 @@
         /// Constructor
         /// \param robot the robot the constraints is applied to,
         /// \param com COM of the object in the joint frame.
-<<<<<<< HEAD
         StaticStabilityGravity (const std::string& name,
 				const DevicePtr_t& robot);
 
@@ -213,52 +204,26 @@
         static StaticStabilityGravityPtr_t create (
             const DevicePtr_t& robot);
 
+        /// Use addObject(const ConvexHull&) instead.
         /// Add a triangle to the object contact surface
         /// \param t triangle,
         /// \param joint Joint to which the triangle is attached.
         void addObjectTriangle (const fcl::TriangleP& t,
-				const JointPtr_t& joint);
-
+				const JointPtr_t& joint)
+          HPP_CONSTRAINTS_DEPRECATED;
+
+        /// Use addFloor(const ConvexHull&) instead.
         /// Add a triangle to the floor contact surface
         /// \param t triangle,
         /// joint Joint to which the triangle is attached if the contact surface
         ///       belongs to a robot.
         void addFloorTriangle (const fcl::TriangleP& t,
-			       const JointPtr_t& joint);
-=======
-        StaticStabilityGravity (const std::string& name, const DevicePtr_t& robot, const JointPtr_t& joint)
+			       const JointPtr_t& joint)
           HPP_CONSTRAINTS_DEPRECATED;
 
-        static StaticStabilityGravityPtr_t create (
-            const std::string& name,
-            const DevicePtr_t& robot,
-            const JointPtr_t& joint) HPP_CONSTRAINTS_DEPRECATED;
-
-        static StaticStabilityGravityPtr_t create (
-            const DevicePtr_t& robot,
-            const JointPtr_t& joint) HPP_CONSTRAINTS_DEPRECATED;
-
-        // Use addObject(const ConvexHull&) instead.
-        void addObjectTriangle (const fcl::TriangleP& t)
-          HPP_CONSTRAINTS_DEPRECATED;
-
-        // Use addFloor(const ConvexHull&) instead.
-        void addFloorTriangle (const fcl::TriangleP& t)
-          HPP_CONSTRAINTS_DEPRECATED;
-
-        StaticStabilityGravity (const std::string& name, const DevicePtr_t& robot);
-
-        static StaticStabilityGravityPtr_t create (
-            const std::string& name,
-            const DevicePtr_t& robot);
-
-        static StaticStabilityGravityPtr_t create (
-            const DevicePtr_t& robot);
-
         void addObject (const ConvexHull& t);
 
         void addFloor (const ConvexHull& t);
->>>>>>> 62eb9d7b
 
       private:
         void impl_compute (vectorOut_t result, ConfigurationIn_t argument) const;
@@ -271,15 +236,6 @@
         DevicePtr_t robot_;
         RelativeTransformationPtr_t relativeTransformation_;
 
-<<<<<<< HEAD
-        typedef std::vector <std::pair <Triangle, JointPtr_t> > Triangles;
-        /// Triangles with coordinates expressed in joint frame.
-        Triangles objectTriangles_;
-        /// Triangles with coordinates expressed in world frame.
-        Triangles floorTriangles_;
-        mutable bool isInside_;
-        mutable vector_t result_;
-=======
         typedef std::vector <ConvexHull> ConvexHulls_t;
         /// ConvexHulls_t with coordinates expressed in joint frame.
         ConvexHulls_t objectConvexHulls_;
@@ -287,12 +243,8 @@
         /// ConvexHulls_t with coordinates expressed in world frame.
         ConvexHulls_t floorConvexHulls_;
         mutable ConvexHulls_t::const_iterator floor_;
-
-        mutable eigen::matrix3_t Rcx_;
-        mutable eigen::vector3_t r_;
-        mutable matrix3_t Rerror_;
-        mutable eigen::matrix3_t Jlog_;
->>>>>>> 62eb9d7b
+        mutable bool isInside_;
+        mutable vector_t result_;
         mutable matrix_t jacobian_;
     };
 
