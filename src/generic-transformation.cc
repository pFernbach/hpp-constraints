// Copyright (c) 2016, Joseph Mirabel
// Authors: Joseph Mirabel (joseph.mirabel@laas.fr)
//
// This file is part of hpp-constraints.
// hpp-constraints is free software: you can redistribute it
// and/or modify it under the terms of the GNU Lesser General Public
// License as published by the Free Software Foundation, either version
// 3 of the License, or (at your option) any later version.
//
// hpp-constraints is distributed in the hope that it will be
// useful, but WITHOUT ANY WARRANTY; without even the implied warranty
// of MERCHANTABILITY or FITNESS FOR A PARTICULAR PURPOSE.  See the GNU
// General Lesser Public License for more details.  You should have
// received a copy of the GNU Lesser General Public License along with
// hpp-constraints. If not, see <http://www.gnu.org/licenses/>.

#include <hpp/constraints/generic-transformation.hh>

#include <boost/math/constants/constants.hpp>

#include <hpp/fcl/math/transform.h>

#include <hpp/pinocchio/device.hh>
#include <hpp/pinocchio/joint.hh>

#include <hpp/constraints/macros.hh>

namespace hpp {
  namespace constraints {
    namespace {
      typedef JointJacobian_t::ConstNRowsBlockXpr<3>::Type HalfJacobian_t;
      inline HalfJacobian_t omega(const JointJacobian_t& j) { return j.bottomRows<3>(); }
      inline HalfJacobian_t trans(const JointJacobian_t& j) { return j.topRows<3>(); }

      static inline size_type size (std::vector<bool> mask)
      {
        size_type res = 0;
        for (std::vector<bool>::iterator it = mask.begin (); it != mask.end ();
            ++it) {
          if (*it) ++res;
        }
        return res;
      }

      template <bool flag /* false */ > struct unary
      {
        template <bool rel, bool pos> static inline void log (
            const GenericTransformationData<rel, pos, flag>&) {}
        template <bool rel, bool pos> static inline void Jlog (
            const GenericTransformationData<rel, pos, flag>&) {}
      };
      template <> struct unary <true>
      {
        template <bool rel, bool pos> static inline void log (
            const GenericTransformationData<rel, pos, true>& d)
          {
            const matrix3_t& Rerror (d.M.rotation ());
            value_type tr = Rerror.trace();
            if (tr > 3)       d.theta = 0; // acos((3-1)/2)
            else if (tr < -1) d.theta = ::boost::math::constants::pi<value_type>(); // acos((-1-1)/2)
            else              d.theta = acos ((tr - 1)/2);
            hppDnum (info, "theta_=" << d.theta);
            assert (d.theta == d.theta);
            // From runs of tests/logarithm.cc: 1e-6 is too small.
            if (d.theta < M_PI - 1e-2) {
              const value_type t = ((d.theta > 1e-6)? d.theta / sin(d.theta) : 1) / 2;
              d.value((pos?3:0)+0) = t * (Rerror (2, 1) - Rerror (1, 2));
              d.value((pos?3:0)+1) = t * (Rerror (0, 2) - Rerror (2, 0));
              d.value((pos?3:0)+2) = t * (Rerror (1, 0) - Rerror (0, 1));
            } else {
              // 1e-2: A low value is not required since the computation is
              // using explicit formula. However, the precision of this method
              // is the square root of the precision with the antisymmetric
              // method (Nominal case).
              const value_type cphi = cos(d.theta - M_PI);
              const value_type beta  = d.theta*d.theta / ( 1 + cphi );
              const value_type tmp0 = (Rerror (0, 0) + cphi) * beta;
              const value_type tmp1 = (Rerror (1, 1) + cphi) * beta;
              const value_type tmp2 = (Rerror (2, 2) + cphi) * beta;
              d.value((pos?3:0)+0) = (Rerror (2, 1) > Rerror (1, 2) ? 1 : -1 ) * (tmp0 > 0 ? sqrt(tmp0) : 0);
              d.value((pos?3:0)+1) = (Rerror (0, 2) > Rerror (2, 0) ? 1 : -1 ) * (tmp1 > 0 ? sqrt(tmp1) : 0);
              d.value((pos?3:0)+2) = (Rerror (1, 0) > Rerror (0, 1) ? 1 : -1 ) * (tmp2 > 0 ? sqrt(tmp2) : 0);
            }
          }
        template <bool rel, bool pos> static inline void Jlog (
            const GenericTransformationData<rel, pos, true>& d)
          {
            if (d.theta < 1e-6) {
              if (d.R1isID) d.JlogXTR1inJ1.setIdentity ();
              else          d.JlogXTR1inJ1.noalias() = d.F1inJ1.rotation().derived().transpose();
            } else {
              // Jlog = alpha I
              const value_type ct = cos(d.theta), st = sin(d.theta);
              const value_type st_1mct = st/(1-ct);

              d.JlogXTR1inJ1.setZero ();
              d.JlogXTR1inJ1.diagonal().setConstant (d.theta*st_1mct);

              // Jlog += -r_{\times}/2
              d.JlogXTR1inJ1(0,1) =  d.value((pos?3:0)+2); d.JlogXTR1inJ1(1,0) = -d.value((pos?3:0)+2);
              d.JlogXTR1inJ1(0,2) = -d.value((pos?3:0)+1); d.JlogXTR1inJ1(2,0) =  d.value((pos?3:0)+1);
              d.JlogXTR1inJ1(1,2) =  d.value((pos?3:0)+0); d.JlogXTR1inJ1(2,1) = -d.value((pos?3:0)+0);
              d.JlogXTR1inJ1 /= 2;

              const value_type alpha = 1/(d.theta*d.theta) - st_1mct/(2*d.theta);
              d.JlogXTR1inJ1.noalias() += alpha * d.value.template tail<3>() * d.value.template tail<3>().transpose ();
              if (!d.R1isID)
                d.JlogXTR1inJ1 *= d.F1inJ1.rotation().derived().transpose();
            }
          }
      };

      template <bool ori, typename Data, typename Derived> void assign_if
        (bool cond, const Data& d, matrixOut_t J,
         const Eigen::MatrixBase<Derived>& rhs,
         const size_type& startRow)
      {
<<<<<<< HEAD
        if (cond) d.jacobian.template middleRows<3>(startRow)                 .noalias() = rhs;
        else               J.template middleRows<3>(startRow).leftCols(d.cols).noalias() = rhs;
=======
        const int& rowCache = (ori ? Data::RowOri : Data::RowPos);
        if (cond) d.jacobian.template middleRows<3>(rowCache)                   .noalias() = rhs;
        else               J.template middleRows<3>(startRow).leftCols(leftCols).noalias() = rhs;
>>>>>>> 6121d792
      }

      template <bool lflag /*rel*/, bool rflag /*false*/> struct binary
      {
        // the first template allow us to consider relative transformation as
        // absolute when joint1 is NULL, at run time
        template <bool rel, bool pos> static inline void Jorientation (
            const GenericTransformationData<rel, pos, rflag>&, matrixOut_t) {}
        template <bool rel, bool ori> static inline void Jtranslation (
            const GenericTransformationData<rel, rflag, ori>&, matrixOut_t) {}
      };
      template <> struct binary<false, true> // Absolute
      {
        template <bool rel, bool pos> static inline void Jorientation (
            const GenericTransformationData<rel, pos, true>& d, matrixOut_t J)
        {
<<<<<<< HEAD
          assign_if(!d.fullOri, d, J,
            (d.JlogXTR1inJ1 * d.R2()) * omega(d.J2()),
            d.rowOri);
=======
          const size_type& leftCols = d.joint2->jacobian().cols();
          assign_if<true>(!d.fullOri, d, J,
            d.JlogXTR1inJ1 * (d.joint2->jacobian().template bottomRows<3>()),
            d.rowOri, leftCols);
>>>>>>> 6121d792
        }
        template <bool rel, bool ori> static inline void Jtranslation (
            const GenericTransformationData<rel, true, ori>& d,
            matrixOut_t J)
        {
          const JointJacobian_t& J2 (d.J2());
          const matrix3_t& R2 (d.R2());
          const matrix3_t& R1inJ1 (d.F1inJ1.rotation ());

          // hpp-model: J = 1RT* ( 0Jt2 - [ 0R2 2t* ]x 0Jw2 )
          // pinocchio: J = 1RT* ( 0R2 2Jt2 - [ 0R2 2t* ]x 0R2 2Jw2 )
          if (!d.t2isZero) {
            d.tmpJac.noalias() = ( R2.colwise().cross(d.cross2)) * omega(J2);
            d.tmpJac.noalias() += R2 * trans(J2);
            if (d.R1isID) {
<<<<<<< HEAD
              assign_if (!d.fullPos, d, J, d.tmpJac, 0);
            } else { // Generic case
              assign_if (!d.fullPos, d, J, R1inJ1.transpose() * d.tmpJac, 0);
            }
          } else {
            if (d.R1isID)
              assign_if (!d.fullPos, d, J, R2 * trans(J2), 0);
            else
              assign_if (!d.fullPos, d, J, (R1inJ1.transpose() * R2) * trans(J2), 0);
=======
              assign_if<false> (!d.fullPos, d, J, d.tmpJac + d.joint2->jacobian().template topRows<3>(), 0, leftCols);
            } else { // Generic case
              d.tmpJac.noalias() += d.joint2->jacobian().template topRows<3>();
              assign_if<false> (!d.fullPos, d, J, transpose(R1inJ1) * d.tmpJac, 0, leftCols);
            }
          } else {
            if (d.R1isID)
              assign_if<false> (!d.fullPos, d, J,                     d.joint2->jacobian().template topRows<3>(), 0, leftCols);
            else
              assign_if<false> (!d.fullPos, d, J, transpose(R1inJ1) * d.joint2->jacobian().template topRows<3>(), 0, leftCols);
>>>>>>> 6121d792
          }
        }
      };
      template <> struct binary<true, true> // Relative
      {
        template <bool pos> static inline void Jorientation (
            const GenericTransformationData<true, pos, true>& d,
            matrixOut_t J)
        {
          d.tmpJac.noalias() =
<<<<<<< HEAD
                  d.R2() * omega(d.J2())
                - d.R1() * omega(d.J1());
          assign_if(!d.fullOri, d, J,
              d.JlogXTR1inJ1 * d.R1().transpose () * d.tmpJac,
              d.rowOri);
=======
                  d.joint2->jacobian().template bottomRows<3>()
                - d.joint1->jacobian().template bottomRows<3>();
          assign_if<true>(!d.fullOri, d, J,
              d.JlogXTR1inJ1 * transpose (R1) * d.tmpJac,
              d.rowOri, leftCols);
>>>>>>> 6121d792
        }
        template <bool ori> static inline void Jtranslation (
            const GenericTransformationData<true, true, ori>& d,
            matrixOut_t J)
        {
          const JointJacobian_t& J1 (d.J1()); const JointJacobian_t& J2 (d.J2());
          const matrix3_t&       R1 (d.R1()); const matrix3_t&       R2 (d.R2());
          const matrix3_t& R1inJ1 (d.F1inJ1.rotation ());

          // J = 1RT* 0RT1 ( A + B )
          // hpp-model:
          // A = [ 0t2 - 0t1 0R2 2t* ]x 0Jw1
          // B = ( 0Jt2 - 0Jt1 - [ 0R2 2t* ]x 0Jw2 )
          // pinocchio:
          // A = [ 0t2 - 0t1 0R2 2t* ]x 0R1 1Jw1
          // B = ( 0R2 2Jt2 - 0R1 1Jt1 - [ 0R2 2t* ]x 0R2 2Jw2 )
          d.tmpJac.noalias() =
            - R1.colwise().cross(d.cross1) * omega(J1) // A
            + R2 * trans(J2)  // B1
            - R1 * trans(J1); // B2
          if (!d.t2isZero)
<<<<<<< HEAD
            d.tmpJac.noalias() += R2.colwise().cross(d.cross2) * omega(J2); // B3
          if (d.R1isID) assign_if(!d.fullPos, d, J,                       R1.transpose()  * d.tmpJac, 0);
          else          assign_if(!d.fullPos, d, J, (R1inJ1.transpose() * R1.transpose()) * d.tmpJac, 0);
=======
            d.tmpJac.noalias() += d.joint2->jacobian().template bottomRows<3>().colwise().cross(d.cross2);
          if (d.R1isID) assign_if<false>(!d.fullPos, d, J,                     transpose(R1) * d.tmpJac, 0, leftCols);
          else          assign_if<false>(!d.fullPos, d, J, transpose(R1inJ1) * transpose(R1) * d.tmpJac, 0, leftCols);
>>>>>>> 6121d792
        }
      };

      template <bool compileTimeRel /* false */, bool ori /* false */> struct relativeTransform {
        template <bool runtimeRel> static inline void run (
            const GenericTransformationData<runtimeRel, true, false>& d)
        {
          // There is no joint1
          const Transform3f& J2 = d.joint2->currentTransformation ();
          d.value.noalias() = J2.act (d.F2inJ2.translation());
          if (!d.t1isZero) d.value.noalias() -= d.F1inJ1.translation();
          if (!d.R1isID)
            d.value.applyOnTheLeft(d.F1inJ1.rotation().transpose());
        }
      };
      template <> struct relativeTransform<false, true> {
        template <bool runtimeRel, bool pos> static inline void run (
            const GenericTransformationData<runtimeRel, pos, true>& d)
        {
          const Transform3f& J2 = d.joint2->currentTransformation ();
          d.M = d.F1inJ1.actInv(J2 * d.F2inJ2);
          if (pos) d.value.template head<3>().noalias() = d.M.translation();
        }
      };
      template <> struct relativeTransform<true, true> {
        template <bool pos> static inline void run (
            const GenericTransformationData<true, pos, true>& d)
        {
          if (d.joint1 == NULL) {
            // runtime absolute reference.
            relativeTransform<false, true>::run(d);
            return;
          }
          const Transform3f& J1 = d.joint1->currentTransformation ();
          const Transform3f& J2 = d.joint2->currentTransformation ();
          d.M = d.F1inJ1.actInv(J1.actInv(J2 * d.F2inJ2));
          if (pos) d.value.template head<3>().noalias() = d.M.translation();
        }
      };
      template <> struct relativeTransform<true, false> {
        static inline void run (const GenericTransformationData<true, true, false>& d)
        {
          if (d.joint1 == NULL) {
            // runtime absolute reference.
            relativeTransform<false, false>::run(d);
            return;
          }
          const Transform3f& J2 = d.joint2->currentTransformation ();
          const Transform3f& J1 = d.joint1->currentTransformation ();
          d.value.noalias() = J2.act (d.F2inJ2.translation())
                              - J1.translation();
          d.value.applyOnTheLeft(J1.rotation().derived().transpose());

          if (!d.t1isZero) d.value.noalias() -= d.F1inJ1.translation();
          if (!d.R1isID)
            d.value.applyOnTheLeft(d.F1inJ1.rotation().derived().transpose());
        }
      };

      template <bool rel, bool pos, bool ori> struct compute
      {
        static inline void error (const GenericTransformationData<rel, pos, ori>& d)
        {
          relativeTransform<rel, ori>::run (d);
          unary<ori>::log(d);
        }

        static inline void jacobian (const GenericTransformationData<rel, pos, ori>& d,
            matrixOut_t jacobian, const std::vector<bool>& mask)
        {
          const Transform3f& J2 = d.joint2->currentTransformation ();
          const vector3_t& t2inJ2 (d.F2inJ2.translation ());
          const vector3_t& t2 (J2.translation ());
          const matrix3_t& R2 (J2.rotation ());

          if (!d.t2isZero)
            d.cross2.noalias() = R2*t2inJ2;

          unary<ori>::Jlog (d);
          hppDnum (info, "Jlog_: " << d.JlogXTR1inJ1);

          // rel:           relative known at compile time
          // d.getJoint1(): relative known at run time
          if (rel && d.getJoint1()) {
            const Transform3f& J1 = d.getJoint1()->currentTransformation ();
            const vector3_t& t1 (J1.translation ());
            d.cross1.noalias() = d.cross2 + t2 - t1;
            binary<rel, pos>::Jtranslation (d, jacobian);
            binary<rel, ori>::Jorientation (d, jacobian);
          } else {
            d.cross1.noalias() = d.cross2 + t2;
            binary<false, pos>::Jtranslation (d, jacobian);
            binary<false, ori>::Jorientation (d, jacobian);
          }

          // Copy necessary rows.
          size_type index=0;
          const std::size_t lPos = (pos?3:0), lOri = (ori?3:0);
          if (!d.fullPos) {
            for (size_type i=0; i<lPos; ++i) {
              if (mask [i]) {
                jacobian.row(index).leftCols(d.cols).noalias() = d.jacobian.row(i); ++index;
              }
            }
          } else index = lPos;
          if (!d.fullOri) {
            for (size_type i=lPos; i<lPos+lOri; ++i) {
              if (mask [i]) {
                jacobian.row(index).leftCols(d.cols).noalias() = d.jacobian.row(i); ++index;
              }
            }
          }
          jacobian.rightCols(jacobian.cols()-d.cols).setZero();
        }
      };
    }

    template <int _Options> typename GenericTransformation<_Options>::Ptr_t
      GenericTransformation<_Options>::create
    (const std::string& name, const DevicePtr_t& robot,
     const JointConstPtr_t& joint2,
     const Transform3f& reference, std::vector <bool> mask)
    {
      GenericTransformation<_Options>* ptr =
        new GenericTransformation<_Options> (name, robot, mask);
      ptr->joint1 (JointConstPtr_t());
      ptr->joint2 (joint2);
      ptr->reference (reference);
      Ptr_t shPtr (ptr);
      ptr->init (shPtr);
      return shPtr;
    }

    template <int _Options> typename GenericTransformation<_Options>::Ptr_t
      GenericTransformation<_Options>::create
    (const std::string& name, const DevicePtr_t& robot,
     /* World frame          */ const JointConstPtr_t& joint2,
     const Transform3f& frame2, const Transform3f& frame1,
     std::vector <bool> mask)
    {
      GenericTransformation<_Options>* ptr =
        new GenericTransformation<_Options> (name, robot, mask);
      ptr->joint1 (JointConstPtr_t());
      ptr->joint2 (joint2);
      ptr->frame1InJoint1 (frame1);
      ptr->frame2InJoint2 (frame2);
      Ptr_t shPtr (ptr);
      return shPtr;
    }

    template <int _Options> typename GenericTransformation<_Options>::Ptr_t
      GenericTransformation<_Options>::create
    (const std::string& name, const DevicePtr_t& robot,
     const JointConstPtr_t& joint1, const JointConstPtr_t& joint2,
     const Transform3f& reference, std::vector <bool> mask)
    {
      GenericTransformation<_Options>* ptr =
        new GenericTransformation<_Options> (name, robot, mask);
      ptr->joint1 (joint1);
      ptr->joint2 (joint2);
      ptr->reference (reference);
      Ptr_t shPtr (ptr);
      ptr->init (shPtr);
      return shPtr;
    }

    template <int _Options> typename GenericTransformation<_Options>::Ptr_t
      GenericTransformation<_Options>::create
    (const std::string& name, const DevicePtr_t& robot,
     const JointConstPtr_t& joint1, const JointConstPtr_t& joint2,
     const Transform3f& frame1, const Transform3f& frame2,
     std::vector <bool> mask)
    {
      GenericTransformation<_Options>* ptr =
        new GenericTransformation<_Options> (name, robot, mask);
      ptr->joint1 (joint1);
      ptr->joint2 (joint2);
      ptr->frame1InJoint1 (frame1);
      ptr->frame2InJoint2 (frame2);
      Ptr_t shPtr (ptr);
      return shPtr;
    }

    template <int _Options>
      GenericTransformation<_Options>::GenericTransformation
      (const std::string& name, const DevicePtr_t& robot,
       std::vector <bool> mask) :
        DifferentiableFunction (robot->configSize (), robot->numberDof (),
			      size (mask), name),
      robot_ (robot), d_(robot->numberDof()-robot->extraConfigSpace().dimension()), mask_ (mask)
    {
      assert(mask.size()==ValueSize);
      std::size_t iOri = 0;
      d_.rowOri = 0;
      if (ComputePosition) {
        for (size_type i=0; i<3; ++i) if (mask_[i]) d_.rowOri++;
        d_.fullPos = (d_.rowOri==3);
        iOri = 3;
      } else d_.fullPos = false;
      if (ComputeOrientation)
        d_.fullOri = mask_[iOri + 0] && mask_[iOri + 1] && mask_[iOri + 2];
      else d_.fullOri = false;
    }

    template <int _Options>
    inline void GenericTransformation<_Options>::computeError (const ConfigurationIn_t& argument) const
    {
      hppDnum (info, "argument=" << argument.transpose ());
      if (argument.size () != latestArgument_.size () ||
	  argument != latestArgument_) {
	robot_->currentConfiguration (argument);
	robot_->computeForwardKinematics ();
        compute<IsRelative, ComputePosition, ComputeOrientation>::error (d_);
	latestArgument_.noalias() = argument;
      }
    }

    template <int _Options>
    void GenericTransformation<_Options>::impl_compute (vectorOut_t result,
					       ConfigurationIn_t argument)
      const throw ()
    {
      computeError (argument);
      size_type index=0;
      for (size_type i=0; i<ValueSize; ++i) {
	if (mask_ [i]) {
	  result [index] = d_.value[i]; ++index;
	}
      }
    }

    template <int _Options>
    void GenericTransformation<_Options>::impl_jacobian
    (matrixOut_t jacobian, ConfigurationIn_t arg) const throw ()
    {
      computeError (arg);
      compute<IsRelative, ComputePosition, ComputeOrientation>::jacobian (d_, jacobian, mask_);
    }

    /// Force instanciation of relevant classes
    template class GenericTransformation<               PositionBit | OrientationBit >;
    template class GenericTransformation<               PositionBit                  >;
    template class GenericTransformation<                             OrientationBit >;
    template class GenericTransformation< RelativeBit | PositionBit | OrientationBit >;
    template class GenericTransformation< RelativeBit | PositionBit                  >;
    template class GenericTransformation< RelativeBit |               OrientationBit >;
  } // namespace constraints
} // namespace hpp<|MERGE_RESOLUTION|>--- conflicted
+++ resolved
@@ -115,14 +115,9 @@
          const Eigen::MatrixBase<Derived>& rhs,
          const size_type& startRow)
       {
-<<<<<<< HEAD
-        if (cond) d.jacobian.template middleRows<3>(startRow)                 .noalias() = rhs;
+        const int& rowCache = (ori ? Data::RowOri : Data::RowPos);
+        if (cond) d.jacobian.template middleRows<3>(rowCache)                 .noalias() = rhs;
         else               J.template middleRows<3>(startRow).leftCols(d.cols).noalias() = rhs;
-=======
-        const int& rowCache = (ori ? Data::RowOri : Data::RowPos);
-        if (cond) d.jacobian.template middleRows<3>(rowCache)                   .noalias() = rhs;
-        else               J.template middleRows<3>(startRow).leftCols(leftCols).noalias() = rhs;
->>>>>>> 6121d792
       }
 
       template <bool lflag /*rel*/, bool rflag /*false*/> struct binary
@@ -139,16 +134,9 @@
         template <bool rel, bool pos> static inline void Jorientation (
             const GenericTransformationData<rel, pos, true>& d, matrixOut_t J)
         {
-<<<<<<< HEAD
-          assign_if(!d.fullOri, d, J,
+          assign_if<true>(!d.fullOri, d, J,
             (d.JlogXTR1inJ1 * d.R2()) * omega(d.J2()),
             d.rowOri);
-=======
-          const size_type& leftCols = d.joint2->jacobian().cols();
-          assign_if<true>(!d.fullOri, d, J,
-            d.JlogXTR1inJ1 * (d.joint2->jacobian().template bottomRows<3>()),
-            d.rowOri, leftCols);
->>>>>>> 6121d792
         }
         template <bool rel, bool ori> static inline void Jtranslation (
             const GenericTransformationData<rel, true, ori>& d,
@@ -164,28 +152,15 @@
             d.tmpJac.noalias() = ( R2.colwise().cross(d.cross2)) * omega(J2);
             d.tmpJac.noalias() += R2 * trans(J2);
             if (d.R1isID) {
-<<<<<<< HEAD
-              assign_if (!d.fullPos, d, J, d.tmpJac, 0);
+              assign_if<false> (!d.fullPos, d, J, d.tmpJac, 0);
             } else { // Generic case
-              assign_if (!d.fullPos, d, J, R1inJ1.transpose() * d.tmpJac, 0);
+              assign_if<false> (!d.fullPos, d, J, R1inJ1.transpose() * d.tmpJac, 0);
             }
           } else {
             if (d.R1isID)
-              assign_if (!d.fullPos, d, J, R2 * trans(J2), 0);
+              assign_if<false> (!d.fullPos, d, J, R2 * trans(J2), 0);
             else
-              assign_if (!d.fullPos, d, J, (R1inJ1.transpose() * R2) * trans(J2), 0);
-=======
-              assign_if<false> (!d.fullPos, d, J, d.tmpJac + d.joint2->jacobian().template topRows<3>(), 0, leftCols);
-            } else { // Generic case
-              d.tmpJac.noalias() += d.joint2->jacobian().template topRows<3>();
-              assign_if<false> (!d.fullPos, d, J, transpose(R1inJ1) * d.tmpJac, 0, leftCols);
-            }
-          } else {
-            if (d.R1isID)
-              assign_if<false> (!d.fullPos, d, J,                     d.joint2->jacobian().template topRows<3>(), 0, leftCols);
-            else
-              assign_if<false> (!d.fullPos, d, J, transpose(R1inJ1) * d.joint2->jacobian().template topRows<3>(), 0, leftCols);
->>>>>>> 6121d792
+              assign_if<false> (!d.fullPos, d, J, (R1inJ1.transpose() * R2) * trans(J2), 0);
           }
         }
       };
@@ -196,19 +171,11 @@
             matrixOut_t J)
         {
           d.tmpJac.noalias() =
-<<<<<<< HEAD
                   d.R2() * omega(d.J2())
                 - d.R1() * omega(d.J1());
-          assign_if(!d.fullOri, d, J,
+          assign_if<true>(!d.fullOri, d, J,
               d.JlogXTR1inJ1 * d.R1().transpose () * d.tmpJac,
               d.rowOri);
-=======
-                  d.joint2->jacobian().template bottomRows<3>()
-                - d.joint1->jacobian().template bottomRows<3>();
-          assign_if<true>(!d.fullOri, d, J,
-              d.JlogXTR1inJ1 * transpose (R1) * d.tmpJac,
-              d.rowOri, leftCols);
->>>>>>> 6121d792
         }
         template <bool ori> static inline void Jtranslation (
             const GenericTransformationData<true, true, ori>& d,
@@ -230,15 +197,9 @@
             + R2 * trans(J2)  // B1
             - R1 * trans(J1); // B2
           if (!d.t2isZero)
-<<<<<<< HEAD
             d.tmpJac.noalias() += R2.colwise().cross(d.cross2) * omega(J2); // B3
-          if (d.R1isID) assign_if(!d.fullPos, d, J,                       R1.transpose()  * d.tmpJac, 0);
-          else          assign_if(!d.fullPos, d, J, (R1inJ1.transpose() * R1.transpose()) * d.tmpJac, 0);
-=======
-            d.tmpJac.noalias() += d.joint2->jacobian().template bottomRows<3>().colwise().cross(d.cross2);
-          if (d.R1isID) assign_if<false>(!d.fullPos, d, J,                     transpose(R1) * d.tmpJac, 0, leftCols);
-          else          assign_if<false>(!d.fullPos, d, J, transpose(R1inJ1) * transpose(R1) * d.tmpJac, 0, leftCols);
->>>>>>> 6121d792
+          if (d.R1isID) assign_if<false>(!d.fullPos, d, J,                       R1.transpose()  * d.tmpJac, 0);
+          else          assign_if<false>(!d.fullPos, d, J, (R1inJ1.transpose() * R1.transpose()) * d.tmpJac, 0);
         }
       };
 
