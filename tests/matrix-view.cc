// Copyright (c) 2017, Joseph Mirabel
// Authors: Joseph Mirabel (joseph.mirabel@laas.fr)
//
// This file is part of hpp-constraints.
// hpp-constraints is free software: you can redistribute it
// and/or modify it under the terms of the GNU Lesser General Public
// License as published by the Free Software Foundation, either version
// 3 of the License, or (at your option) any later version.
//
// hpp-constraints is distributed in the hope that it will be
// useful, but WITHOUT ANY WARRANTY; without even the implied warranty
// of MERCHANTABILITY or FITNESS FOR A PARTICULAR PURPOSE.  See the GNU
// General Lesser Public License for more details.  You should have
// received a copy of the GNU Lesser General Public License along with
// hpp-constraints. If not, see <http://www.gnu.org/licenses/>.

#define BOOST_TEST_MODULE MATRIX_VIEW
#include <boost/test/unit_test.hpp>

#include <iostream>

#include <hpp/constraints/matrix-view.hh>

using namespace Eigen;

BOOST_AUTO_TEST_CASE(block_index)
{
  typedef BlockIndex BlockIndex_t;
  BlockIndex_t::interval_t
    a ( 0, 1),
    b ( 1, 2),
    c ( 0, 0),
    d ( 0, 2);

  BOOST_CHECK(!BlockIndex_t::overlap (a, b));
  BOOST_CHECK(!BlockIndex_t::overlap (a, c));
  BOOST_CHECK(!BlockIndex_t::overlap (c, b));
  BOOST_CHECK( BlockIndex_t::overlap (a, a));
  BOOST_CHECK( BlockIndex_t::overlap (a, d));
  BOOST_CHECK( BlockIndex_t::overlap (b, d));

  BOOST_CHECK_EQUAL(BlockIndex_t::difference (a, b).size(), 1);
  BOOST_CHECK_EQUAL(BlockIndex_t::difference (a, c).size(), 1);
  BOOST_CHECK_EQUAL(BlockIndex_t::difference (c, b).size(), 0);
  BOOST_CHECK_EQUAL(BlockIndex_t::difference (a, a).size(), 0);
  BOOST_CHECK_EQUAL(BlockIndex_t::difference (a, d).size(), 0);
  BOOST_CHECK_EQUAL(BlockIndex_t::difference (b, d).size(), 1);

  BlockIndex_t::vector_t v;
  v.push_back(b);
  v.push_back(a);
  v.push_back(c);
  BlockIndex_t::sort(v);
  BlockIndex_t::shrink(v);
  BOOST_CHECK_EQUAL(v.size(), 1);
  BOOST_CHECK_EQUAL(BlockIndex_t::cardinal(v), 3);
  BOOST_CHECK(v[0] == BlockIndex_t::interval_t (0, 3));
}

<<<<<<< HEAD
BOOST_AUTO_TEST_CASE(matrix_view)
{
  typedef MatrixView<const MatrixXd, Dynamic, Dynamic, false, false> MatrixXdConstView;
  typedef MatrixView<MatrixXd, Dynamic, 0, false, true> MatrixRowView;
  typedef MatrixView<VectorXd, Dynamic, 0, false, true> VectorView;

  EIGEN_STATIC_ASSERT_LVALUE(MatrixRowView)

  MatrixXd m (10, 10);
  for (MatrixXd::Index i = 0; i < m.rows(); ++i)
    for (MatrixXd::Index j = 0; j < m.cols(); ++j)
      m(i, j) = MatrixXd::Scalar(m.cols() * i + j);
  std::cout << m << '\n' << std::endl;

  MatrixRowView::Indexes_t rows(5);
  rows[0] = 0;
  rows[1] = 2;
  rows[2] = 3;
  rows[3] = 5;
  rows[4] = 9;

  MatrixXd ret = MatrixRowView(m, rows);
  std::cout << ret << '\n' << std::endl;

  VectorXd x (VectorXd::Random(m.cols()));
  VectorXd y1 (m   * x);
  VectorXd y2 (ret * x);
  VectorXd y3 (MatrixRowView(m, rows) * x);

  BOOST_CHECK(y3.isApprox(y2));
  for (std::size_t i = 0; i < rows.size(); ++i) {
    BOOST_CHECK_CLOSE(y1(rows[i]), y2(i), NumTraits<double>::dummy_precision());
  }
  BOOST_CHECK (VectorView (y1, rows).isApprox(y2));

  // Read-only access
  MatrixXdConstView::Indexes_t cols(10);
  for (std::size_t i = 0; i < cols.size(); ++i) cols[i] = 9 - i;
  std::cout << MatrixXdConstView(m, rows, cols) << '\n' << std::endl;

  // Write access
  MatrixRowView(m, rows).setZero();
  std::cout << m << '\n' << std::endl;
}

=======
>>>>>>> dee1085c
BOOST_AUTO_TEST_CASE(matrix_block_view)
{
  // typedef MatrixBlockView<const MatrixXd, Dynamic, Dynamic, false, false> MatrixXdConstView;
  // typedef MatrixBlockView<MatrixXd, Dynamic, 0, false, true> MatrixRowView;
  // typedef MatrixBlockView<VectorXd, Dynamic, 0, false, true> VectorView;

  // EIGEN_STATIC_ASSERT_LVALUE(MatrixRowView)

  typedef MatrixBlockIndexes<false, true> RowsIndexes;
  typedef MatrixBlockIndexes<true, false> ColsIndexes;
  // typedef MatrixBlockIndexes<true, false> Indexes;

  MatrixXd m (10, 10);
  for (MatrixXd::Index i = 0; i < m.rows(); ++i)
    for (MatrixXd::Index j = 0; j < m.cols(); ++j)
      m(i, j) = MatrixXd::Scalar(m.cols() * i + j);
  std::cout << m << '\n' << std::endl;

  RowsIndexes rows(2,2);
  // rows contains indexes 2, 3
  rows.addRow(6, 4);
  // rows contains indexes 2, 3, 6, 7, 8, 9

  // Make a ColsIndexes from a RowsIndexes
  ColsIndexes cols (rows);

  std::cout << rows << std::endl;
  std::cout << cols << std::endl;

  MatrixXd res, res1;
  rows.lview(m).writeTo(res);
  std::cout << res << std::endl;

  res1 = rows.rview(m);
  std::cout << res1 << std::endl;

  res1 = rows.rview(m.leftCols<8>());
  std::cout << res1 << std::endl;

  rows.lview(m) = MatrixXd::Ones(rows.nbIndexes(), m.cols());
  rows.lview(m.leftCols<4>()) = MatrixXd::Ones(rows.nbIndexes(), 4);

  rows.lview(m).setZero();
  std::cout << m << std::endl;

  res = cols.lview(m);
  std::cout << res << std::endl;

  cols.lview(m).setZero();
  std::cout << m << std::endl;
}<|MERGE_RESOLUTION|>--- conflicted
+++ resolved
@@ -57,54 +57,6 @@
   BOOST_CHECK(v[0] == BlockIndex_t::interval_t (0, 3));
 }
 
-<<<<<<< HEAD
-BOOST_AUTO_TEST_CASE(matrix_view)
-{
-  typedef MatrixView<const MatrixXd, Dynamic, Dynamic, false, false> MatrixXdConstView;
-  typedef MatrixView<MatrixXd, Dynamic, 0, false, true> MatrixRowView;
-  typedef MatrixView<VectorXd, Dynamic, 0, false, true> VectorView;
-
-  EIGEN_STATIC_ASSERT_LVALUE(MatrixRowView)
-
-  MatrixXd m (10, 10);
-  for (MatrixXd::Index i = 0; i < m.rows(); ++i)
-    for (MatrixXd::Index j = 0; j < m.cols(); ++j)
-      m(i, j) = MatrixXd::Scalar(m.cols() * i + j);
-  std::cout << m << '\n' << std::endl;
-
-  MatrixRowView::Indexes_t rows(5);
-  rows[0] = 0;
-  rows[1] = 2;
-  rows[2] = 3;
-  rows[3] = 5;
-  rows[4] = 9;
-
-  MatrixXd ret = MatrixRowView(m, rows);
-  std::cout << ret << '\n' << std::endl;
-
-  VectorXd x (VectorXd::Random(m.cols()));
-  VectorXd y1 (m   * x);
-  VectorXd y2 (ret * x);
-  VectorXd y3 (MatrixRowView(m, rows) * x);
-
-  BOOST_CHECK(y3.isApprox(y2));
-  for (std::size_t i = 0; i < rows.size(); ++i) {
-    BOOST_CHECK_CLOSE(y1(rows[i]), y2(i), NumTraits<double>::dummy_precision());
-  }
-  BOOST_CHECK (VectorView (y1, rows).isApprox(y2));
-
-  // Read-only access
-  MatrixXdConstView::Indexes_t cols(10);
-  for (std::size_t i = 0; i < cols.size(); ++i) cols[i] = 9 - i;
-  std::cout << MatrixXdConstView(m, rows, cols) << '\n' << std::endl;
-
-  // Write access
-  MatrixRowView(m, rows).setZero();
-  std::cout << m << '\n' << std::endl;
-}
-
-=======
->>>>>>> dee1085c
 BOOST_AUTO_TEST_CASE(matrix_block_view)
 {
   // typedef MatrixBlockView<const MatrixXd, Dynamic, Dynamic, false, false> MatrixXdConstView;
